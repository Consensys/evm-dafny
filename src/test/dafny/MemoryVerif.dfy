--- conflicted
+++ resolved
@@ -76,19 +76,11 @@
         var ex := Memory.SmallestLarg32(vm.Peek(0) as nat + 31);
         //  expansion is 32 bytes
         assert ex == 32;
-<<<<<<< HEAD
         var exCost := Gas.ComputeDynGas(vm.evm.memory, vm.Peek(0) as nat, 32);
         assert exCost == (Gas.G_MEMORY * 32 + 2) / 32; 
 
         var r := Bytecode.MStore(Gas.GasBerlin(MSTORE, vm));
         assert r.Gas() == vm.Gas() - (Gas.G_VERYLOW + (Gas.G_MEMORY * 32 + 2) / 32);
-=======
-        var exCost := Gas.ComputeDynGasMSTORE(vm.evm.memory, vm.Peek(0) as nat);
-        assert exCost == Gas.G_MEMORY;
-
-        var r := Bytecode.MStore(Gas.GasBerlin(MSTORE, vm));
-        assert r.Gas() == vm.Gas() - (Gas.G_VERYLOW + Gas.G_MEMORY);
->>>>>>> 3e9f14b9
     }
 
     //  memory is 32 bytes, address is 16. Expansion to 64 bytes.
@@ -98,14 +90,8 @@
         var ex := Memory.SmallestLarg32(vm.Peek(0) as nat + 31);
         //  expansion is 64 bytes
         assert ex == 64;
-<<<<<<< HEAD
         var exCost := Gas.ComputeDynGas(vm.evm.memory, vm.Peek(0) as nat, 32);
         assert exCost == ((Gas.G_MEMORY * 64 + 8) / 32) - ((Gas.G_MEMORY * 32 + 2) / 32); 
-=======
-        var exCost := Gas.ComputeDynGasMSTORE(vm.evm.memory, vm.Peek(0) as nat);
-        assert exCost == Gas.G_MEMORY;
->>>>>>> 3e9f14b9
-
         var r := Bytecode.MStore(Gas.GasBerlin(MSTORE, vm));
         assert r.Gas() == vm.Gas() - (Gas.G_VERYLOW + exCost);
     }
