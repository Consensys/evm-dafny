--- conflicted
+++ resolved
@@ -148,8 +148,7 @@
     method main4b(v: EvmState.State) returns (v': EvmState.State)
         requires v.IsExecuting()
         requires v.Capacity() >= 2
-<<<<<<< HEAD
-        ensures !v'.IsFailure()
+        ensures v'.IsExecuting()
         ensures v'.GetStack() == v.GetStack()
     {
         v':= v;
@@ -175,7 +174,7 @@
         vm := Push1(vm, c); //  [c, 0]
 
         while vm.Peek(0) > 0
-            invariant !vm.IsFailure()
+            invariant vm.IsExecuting()
             invariant Stack.Size(vm.GetStack()) == 2
             invariant vm.Peek(0) as nat + count as nat == c as nat  
             invariant vm.Peek(1) as nat == count as nat 
@@ -197,13 +196,10 @@
 
     /** This method performs  an addition 0x1 + 0x2 and leaves the stack unchanged.  */
     method main4bb(v: EvmState.State) returns (v': EvmState.State)
-        requires !v.IsFailure()
+        requires v.IsExecuting()
         requires v.Capacity() >= 2
-        ensures !v'.IsFailure()
+        ensures v'.IsExecuting()
         ensures v'.GetStack() == v.GetStack()
-=======
-        ensures v'.IsExecuting() && v'.GetStack() == v.GetStack()
->>>>>>> cf825e1e
     {
         v':= v;
         v' := Push1(v', 0x1);
