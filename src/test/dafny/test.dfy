include "../../dafny/evm.dfy"
include "../../dafny/evms/berlin.dfy"

import opened Int
import opened Opcode

// Arbitrary limit for now
const GASLIMIT : nat := 100;

// Check most simple program possible
method test_Execute_01(x: u8)
requires x > 1
{
  // Initialise Bytecode
  var tx := Context.Create(0xabcd,[]);
  var vm := EvmBerlin.Create(tx,map[],GASLIMIT,[PUSH1, x, PUSH1, 0x0, MSTORE, PUSH1, 0x1, PUSH1, 0x1F, RETURN]);
  // PUSH1 x
  vm := EvmBerlin.Execute(vm);
  // PUSH1 0x2
  vm := EvmBerlin.Execute(vm);
  // MSTORE
  vm := EvmBerlin.Execute(vm);
  // PUSH
  vm := EvmBerlin.Execute(vm);
  // PUSH
  vm := EvmBerlin.Execute(vm);
  // RETURN
  vm := EvmBerlin.Execute(vm);
  //
  assert vm.data == [x];
}

// ===========================================================================
// Straightline Tests
// ===========================================================================

method {:test} test_basic_01()
{
  var x := 3;
  // Initialise EVM
  var tx := Context.Create(0xabcd,[]);
  var vm := EvmBerlin.Create(tx,map[],GASLIMIT,[PUSH1, x, PUSH1, 0x0, MSTORE, PUSH1, 0x1, PUSH1, 0x1F, RETURN]);
  // PUSH1 x
  vm := EvmBerlin.Execute(vm);
  // PUSH1 0x2
  vm := EvmBerlin.Execute(vm);
  // MSTORE
  vm := EvmBerlin.Execute(vm);
  // PUSH
  vm := EvmBerlin.Execute(vm);
  // PUSH
  vm := EvmBerlin.Execute(vm);
  // RETURN
  vm := EvmBerlin.Execute(vm);
  //
  expect vm.data == [x], ("failed. vm.data=", vm.data); //, "failed";
}

// Write parameter into return data
method test_basic_02(x: u8)
requires x > 1
{
  var tx := Context.Create(0xabcd,[]);
  var vm := EvmBerlin.Create(tx,map[],GASLIMIT,[PUSH1, x, PUSH1, 0x0, MSTORE, PUSH1, 0x1, PUSH1, 0x1F, RETURN]);
  //
  vm := Bytecode.Push1(vm,x);
  vm := Bytecode.Push1(vm,0);
  vm := Bytecode.MStore(vm);
  vm := Bytecode.Push1(vm,0x1);
  vm := Bytecode.Push1(vm,0x1F);
  vm := Bytecode.Return(vm);
  //
  assert vm.data  == [x];
}

// Add two values and return
method test_basic_03(x: u8, y: u8) returns (z:u16)
ensures z == (x as u16) + (y as u16)
{
  var tx := Context.Create(0xabcd,[]);
<<<<<<< HEAD
  var vm := EVM.Create(tx,map[],GASLIMIT,[]);
=======
  var vm := EvmBerlin.Create(tx,map[],GASLIMIT,[PUSH1, x, PUSH1, y, ADD, PUSH1, 0x0, MSTORE, PUSH1, 0x2, PUSH1, 0x1E, RETURN]);
>>>>>>> 19fb47ee
  //
  vm := Bytecode.Push1(vm,x);
  vm := Bytecode.Push1(vm,y);
  vm := Bytecode.Add(vm);
  assert vm.Peek(0) == (x as u256) + (y as u256);
  vm := Bytecode.Push1(vm,0);
  vm := Bytecode.MStore(vm);
  vm := Bytecode.Push1(vm,0x2);
  vm := Bytecode.Push1(vm,0x1E);
  vm := Bytecode.Return(vm);
  // //
  return Bytes.ReadUint16(vm.data,0);
}

method test_basic_04(x: u8, y: u8) returns (z:u8)
requires x >= y
ensures z <= x
{
  var tx := Context.Create(0xabcd,[]);
  var vm := EvmBerlin.Create(tx,map[],GASLIMIT,[PUSH1, y, PUSH1, x, SUB, PUSH1, 0x0, MSTORE, PUSH1, 0x1, PUSH1, 0x1F, RETURN]);
  //
<<<<<<< HEAD
  vm := EVM.Push1(vm,y);
  vm := EVM.Push1(vm,x);
  vm := EVM.Sub(vm); // x - y
  assert vm.Peek(0) == (x as u256) - (y as u256);
  vm := EVM.Push1(vm,0);
  vm := EVM.MStore(vm);
  vm := EVM.Push1(vm,0x1);
  vm := EVM.Push1(vm,0x1F);
  vm := EVM.Return(vm);
=======
  vm := Bytecode.Push1(vm,y);
  vm := Bytecode.Push1(vm,x);
  vm := Bytecode.Sub(vm); // x - y
  vm := Bytecode.Push1(vm,0);
  vm := Bytecode.MStore(vm);
  vm := Bytecode.Push1(vm,0x1);
  vm := Bytecode.Push1(vm,0x1F);
  vm := Bytecode.Return(vm);
>>>>>>> 19fb47ee
  //
  return Bytes.ReadUint8(vm.data,0);
}

// ===========================================================================
// Branching Tests
// ===========================================================================

// This is an underflow test.  Either the contract reverts, or there was no underflow.
method test_branch_01(x: u8, y: u8) returns (z:u8, revert:bool)
  // Check revert only when overflow would have occurred.
  ensures revert <==> y > x
  // If didn't revert, then result is less.
  ensures !revert <==> (z <= x)
{
  var tx := Context.Create(0xabcd,[]);
  var vm := EvmBerlin.Create(tx,map[],GASLIMIT,[PUSH1, x, PUSH1, y, GT, ISZERO, PUSH1, 0x0A, JUMPI, REVERT, JUMPDEST, PUSH1, x, PUSH1, y, SUB, PUSH1, 0x0, MSTORE, PUSH1, 0x1, PUSH1, 0x1F, RETURN]);
  //
  vm := Bytecode.Push1(vm,x);   // 0x00
  vm := Bytecode.Push1(vm,y);   // 0x02
  vm := Bytecode.Gt(vm);        // 0x04
  vm := Bytecode.IsZero(vm);    // 0x05
  vm := Bytecode.Push1(vm,0xA); // 0x06
  vm := Bytecode.JumpI(vm);     // 0x08
  //
  assert vm.evm.pc == 0x09 <==> y > x;
  if vm.evm.pc == 0x09 {
    vm := Bytecode.Revert(vm);  // 0x09
    return y,true;
  } else {
    // Happy path
    vm := Bytecode.JumpDest(vm); // 0xA
    assert x >= y;
<<<<<<< HEAD
    vm := EVM.Push1(vm,y);
    vm := EVM.Push1(vm,x);
    vm := EVM.Sub(vm); // x - y
    assert vm.Peek(0) == (x as u256) - (y as u256);
    vm := EVM.Push1(vm,0);
    vm := EVM.MStore(vm);
    vm := EVM.Push1(vm,0x1);
    vm := EVM.Push1(vm,0x1F);
    vm := EVM.Return (vm);
=======
    vm := Bytecode.Push1(vm,y);
    vm := Bytecode.Push1(vm,x);
    vm := Bytecode.Sub(vm); // x - y
    vm := Bytecode.Push1(vm,0);
    vm := Bytecode.MStore(vm);
    vm := Bytecode.Push1(vm,0x1);
    vm := Bytecode.Push1(vm,0x1F);
    vm := Bytecode.Return (vm);
>>>>>>> 19fb47ee
    Foo(x, y);
    //
    return Bytes.ReadUint8(vm.data,0), false;
  }
}

lemma Foo(x:u8, y:u8)
  ensures y <= x ==> x - y <= x
{

}

// ===========================================================================
// Looping Tests
// ===========================================================================<|MERGE_RESOLUTION|>--- conflicted
+++ resolved
@@ -78,11 +78,7 @@
 ensures z == (x as u16) + (y as u16)
 {
   var tx := Context.Create(0xabcd,[]);
-<<<<<<< HEAD
-  var vm := EVM.Create(tx,map[],GASLIMIT,[]);
-=======
-  var vm := EvmBerlin.Create(tx,map[],GASLIMIT,[PUSH1, x, PUSH1, y, ADD, PUSH1, 0x0, MSTORE, PUSH1, 0x2, PUSH1, 0x1E, RETURN]);
->>>>>>> 19fb47ee
+  var vm := EvmBerlin.Create(tx,map[],GASLIMIT,[]);
   //
   vm := Bytecode.Push1(vm,x);
   vm := Bytecode.Push1(vm,y);
@@ -104,26 +100,15 @@
   var tx := Context.Create(0xabcd,[]);
   var vm := EvmBerlin.Create(tx,map[],GASLIMIT,[PUSH1, y, PUSH1, x, SUB, PUSH1, 0x0, MSTORE, PUSH1, 0x1, PUSH1, 0x1F, RETURN]);
   //
-<<<<<<< HEAD
-  vm := EVM.Push1(vm,y);
-  vm := EVM.Push1(vm,x);
-  vm := EVM.Sub(vm); // x - y
-  assert vm.Peek(0) == (x as u256) - (y as u256);
-  vm := EVM.Push1(vm,0);
-  vm := EVM.MStore(vm);
-  vm := EVM.Push1(vm,0x1);
-  vm := EVM.Push1(vm,0x1F);
-  vm := EVM.Return(vm);
-=======
   vm := Bytecode.Push1(vm,y);
   vm := Bytecode.Push1(vm,x);
   vm := Bytecode.Sub(vm); // x - y
+  assert vm.Peek(0) == (x as u256) - (y as u256);
   vm := Bytecode.Push1(vm,0);
   vm := Bytecode.MStore(vm);
   vm := Bytecode.Push1(vm,0x1);
   vm := Bytecode.Push1(vm,0x1F);
-  vm := Bytecode.Return(vm);
->>>>>>> 19fb47ee
+  vm := Bytecode.Return(vm); 
   //
   return Bytes.ReadUint8(vm.data,0);
 }
@@ -157,26 +142,15 @@
     // Happy path
     vm := Bytecode.JumpDest(vm); // 0xA
     assert x >= y;
-<<<<<<< HEAD
-    vm := EVM.Push1(vm,y);
-    vm := EVM.Push1(vm,x);
-    vm := EVM.Sub(vm); // x - y
-    assert vm.Peek(0) == (x as u256) - (y as u256);
-    vm := EVM.Push1(vm,0);
-    vm := EVM.MStore(vm);
-    vm := EVM.Push1(vm,0x1);
-    vm := EVM.Push1(vm,0x1F);
-    vm := EVM.Return (vm);
-=======
     vm := Bytecode.Push1(vm,y);
     vm := Bytecode.Push1(vm,x);
     vm := Bytecode.Sub(vm); // x - y
+    assert vm.Peek(0) == (x as u256) - (y as u256);
     vm := Bytecode.Push1(vm,0);
     vm := Bytecode.MStore(vm);
     vm := Bytecode.Push1(vm,0x1);
     vm := Bytecode.Push1(vm,0x1F);
     vm := Bytecode.Return (vm);
->>>>>>> 19fb47ee
     Foo(x, y);
     //
     return Bytes.ReadUint8(vm.data,0), false;
