--- conflicted
+++ resolved
@@ -640,7 +640,7 @@
                 then
                 var val := st.Read(loc);
                 // Write big endian order
-                st.Expand(loc+31).Pop().Push(val).Next()
+                st.Pop().Push(val).Next()
             else
                 State.INVALID
         else
@@ -665,11 +665,7 @@
             if (loc as nat) + 31 < |st.evm.memory.contents|
                 then
                 // Write big endian order
-<<<<<<< HEAD
                 st.Pop().Pop().Write(loc as nat,val).Next()
-=======
-                st.Expand(loc+31).Pop().Pop().Write(loc,val).Next()
->>>>>>> 919a3b94
             else
                 State.INVALID
         else
