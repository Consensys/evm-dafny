--- conflicted
+++ resolved
@@ -213,8 +213,7 @@
             State.INVALID(STACK_UNDERFLOW)
     }
 
-<<<<<<< HEAD
-    function method gasCostRETURN(st: State) : State
+    function method gasCostReturnRevert(st: State) : State
     requires !st.IsFailure() {
         //
         if st.Operands() >= 2
@@ -246,40 +245,7 @@
         else
             State.INVALID(STACK_UNDERFLOW)
     }
-
-    function method gasCostREVERT(st: State) : State
-    requires !st.IsFailure() {
-        //
-        if st.Operands() >= 2
-        then
-            // Determine amount of data to return.
-            var len := st.Peek(1) as nat;
-            var start := st.Peek(0) as nat;
-            // Sanity check bounds
-            if (start+len) < MAX_U256
-            then
-                // Read out that data.
-                var data := Memory.Slice(st.evm.memory, start, len);
-                assert |data| == len;
-                /* if the  length of data to read and revert on is zero, no gas charges apply 
-                 * note that we do not need caring if the starting slot of reading data exceeds the maximum memory used
-                 */
-                if len == 0
-                    then st.UseGas(G_ZERO)
-                else
-                /* if the length of data is greater than zero, check for possible expansions needed and apply the charges */
-                var costMemExpansion := ComputeDynGas(st.evm.memory, start, len);
-                if costMemExpansion <= st.Gas()
-                    then
-                        st.UseGas(G_ZERO + costMemExpansion)
-                else
-                    State.INVALID(INSUFFICIENT_GAS)
-            else
-                st.UseGas(G_ZERO)
-        else
-            State.INVALID(STACK_UNDERFLOW)
-    }
-=======
+    
     /* compute the gas cost of memory expansion. Consider corner cases where exceptions
      * may have happened due to accessing maximum allowed memory, or underflowing the stack
      */
@@ -314,7 +280,6 @@
             State.INVALID(STACK_UNDERFLOW)
     }
 
->>>>>>> ac5809a7
     /** The Berlin gas cost function.
      *
      *  see H.1 page 29, BERLIN VERSION 3078285 – 2022-07-13.
@@ -464,11 +429,11 @@
             // CREATE => s.UseGas(1)
             case CALL => s.UseGas(G_CALLSTIPEND) // for now
             // CALLCODE => s.UseGas(1)
-            case RETURN => s.UseGas(G_ZERO)
+            case RETURN => gasCostReturnRevert(s)
             // DELEGATECALL => s.UseGas(1)
             // CREATE2 => s.UseGas(1)
             // STATICCALL => s.UseGas(1)
-            case REVERT => s.UseGas(G_ZERO)
+            case REVERT => gasCostReturnRevert(s)
             case SELFDESTRUCT => s.UseGas(1)
             case _ => State.INVALID(INVALID_OPCODE)
     }
