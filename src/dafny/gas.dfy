--- conflicted
+++ resolved
@@ -128,6 +128,7 @@
             case JUMP => Some((s:OKState) => 1)
             case JUMPI => Some((s:OKState) => 1)
             case PC => Some((s:OKState) => 1)
+            case MSIZE => Some((s:OKState) => 1)
             case JUMPDEST => Some((s:OKState) => 1)
             // 0x60s & 0x70s: Push operations
             case PUSH1 => Some((s: OKState) => 1)
@@ -212,7 +213,6 @@
             case _ =>  None
     } 
 
-<<<<<<< HEAD
     /** The Berlin gas cost function.
      *
      *  see H.1 page 29, BERLIN VERSION 3078285 – 2022-07-13.
@@ -231,177 +231,6 @@
         case MULMOD => Some((s:OKState) => G_MID)
         // EXP => Some((s:OKState) => 1)
         case SIGNEXTEND => Some((s:OKState) => G_LOW)
-=======
-
-	/** The constant Gas cost for each  */
-    const GAS_ONE: map<u8, OKState -> nat> := map[
-        STOP := (s:OKState) => 1 as nat,
-        ADD := (s:OKState) => 1,
-        MUL := (s:OKState) => 1,
-        SUB := (s:OKState) => 1,
-        DIV := (s:OKState) => 1,
-        SDIV := (s:OKState) => 1,
-        MOD := (s:OKState) => 1,
-        SMOD := (s:OKState) => 1,
-        ADDMOD := (s:OKState) => 1,
-        MULMOD := (s:OKState) => 1,
-        EXP := (s:OKState) => 1,
-        SIGNEXTEND := (s:OKState) => 1,
-        // 0x10s: Comparison & Bitwise Logic
-        LT := (s:OKState) => 1,
-        GT := (s:OKState) => 1,
-        SLT := (s:OKState) => 1,
-        SGT := (s:OKState) => 1,
-        EQ := (s:OKState) => 1,
-        ISZERO := (s:OKState) => 1,
-        AND := (s:OKState) => 1,
-        OR := (s:OKState) => 1,
-        XOR := (s:OKState) => 1,
-        NOT := (s:OKState) => 1,
-        BYTE := (s:OKState) => 1,
-        SHL := (s:OKState) => 1,
-        SHR := (s:OKState) => 1,
-        SAR := (s:OKState) => 1,
-        // 0x20s
-        //  KECCAK256 := (s:OKState) => 1,
-        // 0x30s: Environment Information
-        ADDRESS := (s:OKState) => 1,
-        BALANCE := (s:OKState) => 1,
-        ORIGIN := (s:OKState) => 1,
-        CALLER := (s:OKState) => 1,
-        CALLVALUE := (s:OKState) => 1,
-        CALLDATALOAD := (s:OKState) => 1,
-        CALLDATASIZE := (s:OKState) => 1,
-        CALLDATACOPY := (s:OKState) => 1,
-        CODESIZE := (s:OKState) => 1,
-        CODECOPY := (s:OKState) => 1,
-        GASPRICE := (s:OKState) => 1,
-        EXTCODESIZE := (s:OKState) => 1,
-        EXTCODECOPY := (s:OKState) => 1,
-        RETURNDATASIZE := (s:OKState) => 1,
-        RETURNDATACOPY := (s:OKState) => 1,
-        //  EXTCODEHASH := (s:OKState) => 1,
-        // 0x40s: Block Information
-        BLOCKHASH := (s:OKState) => 1,
-        COINBASE := (s:OKState) => 1,
-        TIMESTAMP := (s:OKState) => 1,
-        NUMBER := (s:OKState) => 1,
-        DIFFICULTY := (s:OKState) => 1,
-        GASLIMIT := (s:OKState) => 1,
-        //  CHAINID := (s:OKState) => 1,
-        //  SELFBALANCE := (s:OKState) => 1,
-        // 0x50s: Stack, Memory, Storage and Flow
-        POP := (s:OKState) => 1,
-        MLOAD := (s:OKState) => 1,
-        MSTORE := (s:OKState) => 1,
-        MSTORE8 := (s:OKState) => 1,
-        SLOAD := (s:OKState) => 1,
-        SSTORE := (s:OKState) => 1,
-        JUMP := (s:OKState) => 1,
-        JUMPI := (s:OKState) => 1,
-        PC := (s:OKState) => 1,
-        MSIZE := (s:OKState) => 1,
-        JUMPDEST := (s:OKState) => 1,
-        // 0x60s & 0x70s: Push operations
-        PUSH1 := (s: OKState) => 1,
-        PUSH2 := (s: OKState) => 1,
-        PUSH3 := (s: OKState) => 1,
-        PUSH4 := (s: OKState) => 1,
-        // PUSH5 := (s: OKState) => 1,
-        // PUSH6 := (s: OKState) => 1,
-        // PUSH7 := (s: OKState) => 1,
-        // PUSH8 := (s: OKState) => 1,
-        // PUSH9 := (s: OKState) => 1,
-        // PUSH10 := (s: OKState) => 1,
-        // PUSH11 := (s: OKState) => 1,
-        // PUSH12 := (s: OKState) => 1,
-        // PUSH13 := (s: OKState) => 1,
-        // PUSH14 := (s: OKState) => 1,
-        // PUSH15 := (s: OKState) => 1,
-        // PUSH16 := (s: OKState) => 1,
-        // PUSH17 := (s: OKState) => 1,
-        // PUSH18 := (s: OKState) => 1,
-        // PUSH19 := (s: OKState) => 1,
-        // PUSH20 := (s: OKState) => 1,
-        // PUSH21 := (s: OKState) => 1,
-        // PUSH22 := (s: OKState) => 1,
-        // PUSH23 := (s: OKState) => 1,
-        // PUSH24 := (s: OKState) => 1,
-        // PUSH25 := (s: OKState) => 1,
-        // PUSH26 := (s: OKState) => 1,
-        // PUSH27 := (s: OKState) => 1,
-        // PUSH28 := (s: OKState) => 1,
-        // PUSH29 := (s: OKState) => 1,
-        // PUSH30 := (s: OKState) => 1,
-        // PUSH31 := (s: OKState) => 1,
-        // PUSH32 := (s: OKState) => 1,
-        // 0x80s: Duplicate operations
-        DUP1 := (s:OKState) => 1,
-        DUP2 := (s:OKState) => 1,
-        DUP3 := (s:OKState) => 1,
-        DUP4 := (s:OKState) => 1,
-        DUP5 := (s:OKState) => 1,
-        DUP6 := (s:OKState) => 1,
-        DUP7 := (s:OKState) => 1,
-        DUP8 := (s:OKState) => 1,
-        DUP9 := (s:OKState) => 1,
-        DUP10 := (s:OKState) => 1,
-        DUP11 := (s:OKState) => 1,
-        DUP12 := (s:OKState) => 1,
-        DUP13 := (s:OKState) => 1,
-        DUP14 := (s:OKState) => 1,
-        DUP15 := (s:OKState) => 1,
-        DUP16 := (s:OKState) => 1,
-        // 0x90s: Exchange operations
-        SWAP1 := (s:OKState) => 1,
-        SWAP2 := (s:OKState) => 1,
-        SWAP3 := (s:OKState) => 1,
-        SWAP4 := (s:OKState) => 1,
-        SWAP5 := (s:OKState) => 1,
-        SWAP6 := (s:OKState) => 1,
-        SWAP7 := (s:OKState) => 1,
-        SWAP8 := (s:OKState) => 1,
-        SWAP9 := (s:OKState) => 1,
-        // SWAP10 := (s:OKState) => 1,
-        // SWAP11 := (s:OKState) => 1,
-        // SWAP12 := (s:OKState) => 1,
-        // SWAP13 := (s:OKState) => 1,
-        // SWAP14 := (s:OKState) => 1,
-        // SWAP15 := (s:OKState) => 1,
-        // SWAP16 := (s:OKState) => 1,
-        // 0xA0s: Log operations
-        // else if LOG0 <=opcode <= LOG4 := (s:OKState)
-        //   var k := opcode - LOG0) as int; evalLOG(st,k),
-        // 0xf0
-        CREATE := (s:OKState) => 1,
-        CALL := (s:OKState) => 1,
-        CALLCODE := (s:OKState) => 1,
-        RETURN := (s:OKState) => 1,
-        DELEGATECALL := (s:OKState) => 1,
-        // CREATE2 := (s:OKState) => 1,
-        STATICCALL := (s:OKState) => 1,
-        REVERT := (s:OKState) => 1,
-        SELFDESTRUCT := (s:OKState) => 1
-    ]
-
-	/**	The Berlin gas cost function.
-	 *
-	 * see H.1 page 29, BERLIN VERSION 3078285 – 2022-07-13.
-	 */
-    const GAS_BERLIN: map<u8, OKState -> nat> := map[
-        STOP := (s:OKState) => G_ZERO as nat,
-        ADD := (s:OKState) => G_VERYLOW,
-        MUL := (s:OKState) => G_LOW,
-        SUB := (s:OKState) => G_VERYLOW,
-        DIV := (s:OKState) => G_LOW,
-        SDIV := (s:OKState) => G_LOW,
-        MOD := (s:OKState) => G_LOW,
-        SMOD := (s:OKState) => G_LOW,
-        ADDMOD := (s:OKState) => G_MID,
-        MULMOD := (s:OKState) => G_MID,
-        // EXP := (s:OKState) => 1,
-        SIGNEXTEND := (s:OKState) => G_LOW,
->>>>>>> ad2db863
         // 0x10s: Comparison & Bitwise Logic
         case LT => Some((s:OKState) => G_VERYLOW)
         case GT => Some((s:OKState) => G_VERYLOW)
@@ -446,30 +275,17 @@
         //  CHAINID => Some((s:OKState) => 1)
         //  SELFBALANCE => Some((s:OKState) => 1)
         // 0x50s: Stack, Memory, Storage and Flow
-<<<<<<< HEAD
         case POP => Some((s:OKState) => G_BASE)
         case MLOAD => Some((s:OKState) => G_VERYLOW)
         case MSTORE => Some((s:OKState) => G_VERYLOW)
         case MSTORE8 => Some((s:OKState) => G_VERYLOW)
-        // SLOAD => Some((s:OKState) => 1)
-        // SSTORE => Some((s:OKState) => 1)
+        // case SLOAD => Some((s:OKState) => G_HIGH)
+        // case SSTORE => Some((s:OKState) => G_HIGH)
         case JUMP => Some((s:OKState) => G_MID)
         // JUMPI => Some((s:OKState) => 1)
         case PC => Some((s:OKState) => G_BASE)
+        case MSIZE => Some((s:OKState) => G_BASE)
         case JUMPDEST => Some((s:OKState) => G_HIGH)
-=======
-        POP := (s:OKState) => G_BASE,
-        MLOAD := (s:OKState) => G_VERYLOW,
-        MSTORE := (s:OKState) => G_VERYLOW,
-        MSTORE8 := (s:OKState) => G_VERYLOW,
-        // SLOAD := (s:OKState) => 1,
-        // SSTORE := (s:OKState) => 1,
-        JUMP := (s:OKState) => G_MID,
-        // JUMPI := (s:OKState) => 1,
-        PC := (s:OKState) => G_BASE,
-        MSIZE := (s:OKState) => G_BASE,
-        JUMPDEST := (s:OKState) => G_HIGH,
->>>>>>> ad2db863
         // 0x60s & 0x70s: Push operations
         case PUSH1 => Some((s: OKState) => G_VERYLOW)
         case PUSH2 => Some((s:OKState) => G_VERYLOW)
