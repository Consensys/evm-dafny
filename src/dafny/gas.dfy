/*
 * Copyright 2022 ConsenSys Software Inc.
 *
 * Licensed under the Apache License, Version 2.0 (the "License"); you may
 * not use this file except in compliance with the License. You may obtain
 * a copy of the License at http://www.apache.org/licenses/LICENSE-2.0
 *
 * Unless required by applicable law or agreed to in writing, software dis-
 * tributed under the License is distributed on an "AS IS" BASIS, WITHOUT
 * WARRANTIES OR CONDITIONS OF ANY KIND, either express or implied. See the
 * License for the specific language governing permissions and limitations
 * under the License.
 */
include "util/int.dfy"
include "opcodes.dfy"
include "state.dfy"
include "util/ExtraTypes.dfy"

module Gas {
	import opened Opcode
	import opened EvmState
    import opened Int
    import opened ExtraTypes

    const G_ZERO: nat := 0;
	const G_BASE: nat := 2;
	const G_VERYLOW: nat := 3;
	const G_LOW: nat := 5;
	const G_MID: nat := 8;
	const G_HIGH: nat := 10;
	const G_EXTCODE: nat := 700;
	const G_BALANCE: nat := 400;
	const G_SLOAD: nat := 200;
	const G_JUMPDEST: nat := 1;
	const G_SSET: nat := 20000;
	const G_SRESET: nat := 5000;
	const R_SCLEAR: nat := 15000;
	const R_SELFDESTRUCT: nat := 24000;
	const G_SELFDESTRUCT: nat := 5000;
	const G_CREATE: nat := 32000;
	const G_CODEDEPOSIT: nat := 200;
	const G_CALL: nat := 700;
	const G_CALLVALUE: nat := 9000;
	const G_CALLSTIPEND: nat := 2300;
	const G_NEWACCOUNT: nat := 25000;
	const G_EXP: nat := 10;
	const G_EXPBYTE: nat := 50;
	const G_MEMORY: nat := 3;
	const G_TXCREATE: nat := 32000;
	const G_TXDATAZERO: nat := 4;
	const G_TXDATANONZERO: nat := 68;
	const G_TRANSACTION: nat := 21000;
	const G_LOG: nat := 375;
	const G_LOGDATA: nat := 8;
	const G_LOGTOPIC: nat := 375;
	const G_SHA3: nat := 30;
	const G_SHA3WORD: nat := 6;
	const G_COPY: nat := 3;
	const G_BLOCKHASH: nat := 20;
	const G_QUADDIVISOR: nat := 100;

    /** The constant Gas cost for each  */
    function method UseOneGas(op: u8, s: OKState): State
    {
        s.UseGas(1)
    }

    /** The Berlin gas cost function.
     *
     *  see H.1 page 29, BERLIN VERSION 3078285 – 2022-07-13.
     */
    function method GasBerlin(op: u8, s: OKState): State
    {
        match op
            case STOP => s.UseGas(G_ZERO)
            case ADD => s.UseGas(G_VERYLOW)
            case MUL => s.UseGas(G_LOW)
            case SUB => s.UseGas(G_VERYLOW)
            case DIV => s.UseGas(G_LOW)
            case SDIV => s.UseGas(G_LOW)
            case MOD => s.UseGas(G_LOW)
            case SMOD => s.UseGas(G_LOW)
            case ADDMOD => s.UseGas(G_MID)
            case MULMOD => s.UseGas(G_MID)
            case EXP => s.UseGas(G_EXP) // FIXME
            case SIGNEXTEND => s.UseGas(G_LOW)
            // 0x10s: Comparison & Bitwise Logic
            case LT => s.UseGas(G_VERYLOW)
            case GT => s.UseGas(G_VERYLOW)
            case SLT => s.UseGas(G_VERYLOW)
            case SGT => s.UseGas(G_VERYLOW)
            case EQ => s.UseGas(G_VERYLOW)
            case ISZERO => s.UseGas(G_VERYLOW)
            case AND => s.UseGas(G_VERYLOW)
            case OR => s.UseGas(G_VERYLOW)
            case XOR => s.UseGas(G_VERYLOW)
            case NOT => s.UseGas(G_VERYLOW)
            case BYTE => s.UseGas(G_VERYLOW)
            case SHL => s.UseGas(G_VERYLOW)
            case SHR => s.UseGas(G_VERYLOW)
            case SAR => s.UseGas(G_VERYLOW)
            // 0x20s
            //  KECCAK256 => s.UseGas(1)
            // 0x30s: Environment Information
            case ADDRESS => s.UseGas(G_BASE)
            case BALANCE => s.UseGas(G_BALANCE)
            case ORIGIN => s.UseGas(G_BASE)
            case CALLER => s.UseGas(G_BASE)
            case CALLVALUE => s.UseGas(G_BASE)
            case CALLDATALOAD => s.UseGas(G_VERYLOW)
            case CALLDATASIZE => s.UseGas(G_BASE)
            case CALLDATACOPY => s.UseGas(G_COPY)
            case CODESIZE => s.UseGas(G_BASE)
            case CODECOPY => s.UseGas(G_COPY)
            case GASPRICE => s.UseGas(G_BASE)
            // EXTCODESIZE => s.UseGas(1)
            // EXTCODECOPY => s.UseGas(1)
            case RETURNDATASIZE => s.UseGas(G_BASE)
            case RETURNDATACOPY => s.UseGas(G_COPY)
            //  EXTCODEHASH => s.UseGas(1)
            // 0x40s: Block Information
            // BLOCKHASH => s.UseGas(1)
            case COINBASE => s.UseGas(G_BASE)
            case TIMESTAMP => s.UseGas(G_BASE)
            case NUMBER => s.UseGas(G_BASE)
            case DIFFICULTY => s.UseGas(G_BASE)
            case GASLIMIT => s.UseGas(G_BASE)
            //  CHAINID => s.UseGas(1)
            //  SELFBALANCE => s.UseGas(1)
            // 0x50s: Stack, Memory, Storage and Flow
            case POP => s.UseGas(G_BASE)
            case MLOAD => s.UseGas(G_VERYLOW)
            case MSTORE => s.UseGas(G_VERYLOW)
            case MSTORE8 => s.UseGas(G_VERYLOW)
            case SLOAD => s.UseGas(G_HIGH) // for now
            case SSTORE => s.UseGas(G_HIGH) // for now
            case JUMP => s.UseGas(G_MID)
            case JUMPI => s.UseGas(1) // for now
            case PC => s.UseGas(G_BASE)
            case MSIZE => s.UseGas(G_BASE)
            case JUMPDEST => s.UseGas(G_HIGH)
            // 0x60s & 0x70s: Push operations
            case PUSH1 => s.UseGas(G_VERYLOW)
            case PUSH2 => s.UseGas(G_VERYLOW)
            case PUSH3 => s.UseGas(G_VERYLOW)
            case PUSH4 => s.UseGas(G_VERYLOW)
            case PUSH5 => s.UseGas(G_VERYLOW)
            case PUSH6 => s.UseGas(G_VERYLOW)
            case PUSH7 => s.UseGas(G_VERYLOW)
            case PUSH8 => s.UseGas(G_VERYLOW)
            case PUSH9 => s.UseGas(G_VERYLOW)
            case PUSH10 => s.UseGas(G_VERYLOW)
            case PUSH11 => s.UseGas(G_VERYLOW)
            case PUSH12 => s.UseGas(G_VERYLOW)
            case PUSH13 => s.UseGas(G_VERYLOW)
            case PUSH14 => s.UseGas(G_VERYLOW)
            case PUSH15 => s.UseGas(G_VERYLOW)
            case PUSH16 => s.UseGas(G_VERYLOW)
            case PUSH17 => s.UseGas(G_VERYLOW)
            case PUSH18 => s.UseGas(G_VERYLOW)
            case PUSH19 => s.UseGas(G_VERYLOW)
            case PUSH20 => s.UseGas(G_VERYLOW)
            case PUSH21 => s.UseGas(G_VERYLOW)
            case PUSH22 => s.UseGas(G_VERYLOW)
            case PUSH23 => s.UseGas(G_VERYLOW)
            case PUSH24 => s.UseGas(G_VERYLOW)
            case PUSH25 => s.UseGas(G_VERYLOW)
            case PUSH26 => s.UseGas(G_VERYLOW)
            case PUSH27 => s.UseGas(G_VERYLOW)
            case PUSH28 => s.UseGas(G_VERYLOW)
            case PUSH29 => s.UseGas(G_VERYLOW)
            case PUSH30 => s.UseGas(G_VERYLOW)
            case PUSH31 => s.UseGas(G_VERYLOW)
            case PUSH32 => s.UseGas(G_VERYLOW)
            // 0x80s: Duplicate operations
            case DUP1 => s.UseGas(G_VERYLOW)
            case DUP2 => s.UseGas(G_VERYLOW)
            case DUP3 => s.UseGas(G_VERYLOW)
            case DUP4 => s.UseGas(G_VERYLOW)
            case DUP5 => s.UseGas(G_VERYLOW)
            case DUP6 => s.UseGas(G_VERYLOW)
            case DUP7 => s.UseGas(G_VERYLOW)
            case DUP8 => s.UseGas(G_VERYLOW)
            case DUP9 => s.UseGas(G_VERYLOW)
            case DUP10 => s.UseGas(G_VERYLOW)
            case DUP11 => s.UseGas(G_VERYLOW)
            case DUP12 => s.UseGas(G_VERYLOW)
            case DUP13 => s.UseGas(G_VERYLOW)
            case DUP14 => s.UseGas(G_VERYLOW)
            case DUP15 => s.UseGas(G_VERYLOW)
            case DUP16 => s.UseGas(G_VERYLOW)
            // 0x90s: Exchange operations
            case SWAP1 => s.UseGas(G_VERYLOW)
            case SWAP2 => s.UseGas(G_VERYLOW)
            case SWAP3 => s.UseGas(G_VERYLOW)
            case SWAP4 => s.UseGas(G_VERYLOW)
            case SWAP5 => s.UseGas(G_VERYLOW)
            case SWAP6 => s.UseGas(G_VERYLOW)
            case SWAP7 => s.UseGas(G_VERYLOW)
            case SWAP8 => s.UseGas(G_VERYLOW)
            case SWAP9 => s.UseGas(G_VERYLOW)
            case SWAP10 => s.UseGas(G_VERYLOW)
            case SWAP11 => s.UseGas(G_VERYLOW)
            case SWAP12 => s.UseGas(G_VERYLOW)
            case SWAP13 => s.UseGas(G_VERYLOW)
            case SWAP14 => s.UseGas(G_VERYLOW)
            case SWAP15 => s.UseGas(G_VERYLOW)
            case SWAP16 => s.UseGas(G_VERYLOW)
            // 0xA0s: Log operations
            // else if LOG0 <=opcode <= LOG4 => Some((s:OKState))
            //   var k => Some(opcode - LOG0) as int; evalLOG(st,k))
            // 0xf0
            // CREATE => s.UseGas(1)
            // CALL => s.UseGas(1)
            // CALLCODE => s.UseGas(1)
            case RETURN => s.UseGas(G_ZERO)
            // DELEGATECALL => s.UseGas(1)
            // CREATE2 => s.UseGas(1)
            // STATICCALL => s.UseGas(1)
            case REVERT => s.UseGas(G_ZERO)
            case SELFDESTRUCT => s.UseGas(1)
            case _ => State.INVALID
    }
<<<<<<< HEAD

    /* this is the function C_mem (YP, page 28, BERLIN VERSION 3078285 – 2022-07-13) */
    function method
        memoryCost(mu_i: nat): nat
            {
                G_MEMORY * mu_i + ((mu_i * mu_i) / 512)
            }    
}
=======
}
>>>>>>> abcdb37f
<|MERGE_RESOLUTION|>--- conflicted
+++ resolved
@@ -221,15 +221,4 @@
             case SELFDESTRUCT => s.UseGas(1)
             case _ => State.INVALID
     }
-<<<<<<< HEAD
-
-    /* this is the function C_mem (YP, page 28, BERLIN VERSION 3078285 – 2022-07-13) */
-    function method
-        memoryCost(mu_i: nat): nat
-            {
-                G_MEMORY * mu_i + ((mu_i * mu_i) / 512)
-            }    
 }
-=======
-}
->>>>>>> abcdb37f
